# ------ Start - Template -----
# Copy the following structure as your registration information
-
  name: Team Name(Displayed in Leaderboard)
  github:
    # Your team members' Github usernames, for tracking your PR status to onflow
    - username1
    - username2
  repos:
    # Your repositories, all commits to these repos will be tracked. Only repos that meet
    # either of the two following requirements can be included and accepted:
    # 1. "Built on Flow": You need to clearly state in the README.md that it is built on Flow, and
    #    if there are any contracts, list the contract addresses deployed on Flow.
    # 2. With Flow components: Cadence Language, or with `@onflow/fcl` or `@onflow/kit`(in package.json), or using
    #    go sdk(url in go.mod), or with Flow public EVM endpoints set(in Solidity configure files).
    - https://github.com/your/repo_1
    - https://github.com/your/repo_2
  wallets: # Optional, Your wallets to accept Flow Rewards
    evm: "0x0000000000000000000000000000000000000000"
    flow: "0x0000000000000001"
  x: # Optional, Your team's social handles
    - your_x_handle
# ------ End - Template -----
# >>>>>>> Developers' registry <<<<<<<<
-
  name: Fixes Lab
  github:
    - btspoony
  repos:
    - https://github.com/fixes-world/token-list
    - https://github.com/fixes-world/fixes
  wallets:
    evm: "0x000000000000000000000002E44fBFBd00395DE5"
    flow: "0xa2de93114bae3e73"
  x:
    - btspoony
-
  name: Deadgrid
  github:
    - aliserag
  repos:
    - https://github.com/Aliserag/deadgrid
  wallets:
    # Your wallets to accept Flow Rewards
    evm: "0xd10Af01D4f617974726eeeC717FBC642df69CB58"
    flow: "0x86c0ce142ca23b42"
-
  name: Immutable5 - Next Generation Platform
  github:
    - ImmutableType
  repos:
    - https://github.com/ImmutableType/immutable5
  wallets:
    evm: "0x9402F9f20b4a27b55B1cC6cf015D98f764814fb2"
    flow: "0x00000000000000000000000228B74E66CBD624Fc"
<<<<<<< HEAD

    -
  name: FlowWager
  github:
    # Your team members' GitHub usernames for tracking PR status to onflow
    - AltcoinDaddy
    - borngreat-ikwutah
  repos:
    # Your team's repositories - all commits to these repos will be tracked
    - https://github.com/AltcoinDaddy/flow-wager
  wallets:
    # Your team's wallets to accept Flow Rewards
    evm: "0x00000000000000000000000212aB5157de5cB288"
    flow: "0xb7745acb2b2af47e"
=======
- 
  name: Rivals - AR PvP shooter
  github:
    - jiyuu-jin
    - chris13524
  repos:
    - https://github.com/jiyuu-jin/Rivals
  wallets:
    evm: "0xbD8C79740Bf625F5054E86a2CE4e73879382f923"
    flow: "0xb37ebf49ac9cc10c"
>>>>>>> 1f3513b7
<|MERGE_RESOLUTION|>--- conflicted
+++ resolved
@@ -53,9 +53,7 @@
   wallets:
     evm: "0x9402F9f20b4a27b55B1cC6cf015D98f764814fb2"
     flow: "0x00000000000000000000000228B74E66CBD624Fc"
-<<<<<<< HEAD
-
-    -
+-
   name: FlowWager
   github:
     # Your team members' GitHub usernames for tracking PR status to onflow
@@ -68,7 +66,6 @@
     # Your team's wallets to accept Flow Rewards
     evm: "0x00000000000000000000000212aB5157de5cB288"
     flow: "0xb7745acb2b2af47e"
-=======
 - 
   name: Rivals - AR PvP shooter
   github:
@@ -79,4 +76,3 @@
   wallets:
     evm: "0xbD8C79740Bf625F5054E86a2CE4e73879382f923"
     flow: "0xb37ebf49ac9cc10c"
->>>>>>> 1f3513b7
