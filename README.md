--- conflicted
+++ resolved
@@ -72,11 +72,8 @@
 
 ### How Points Are Calculated
 
-<<<<<<< HEAD
 - Points are generated through many different sources. The higher your points, the more likely you are to win prizes and funds. To maximize your score make sure you create to push meaningful commits regularly. 
-=======
-- Points are generated through many different sources. The higher your points, the more lilely you are to win prizes and funds. To maximize your score make sure you write and push meaningful commits regularly. 
->>>>>>> b098b7b9
+
 
 ## 📚 Additional Resources
 
